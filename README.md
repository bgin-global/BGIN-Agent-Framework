--- conflicted
+++ resolved
@@ -1,38 +1,16 @@
 # BGIN Multi-Agent Interface
 
-<<<<<<< HEAD
-A privacy-preserving, multi-agent research platform for blockchain governance, inspired by Open WebUI and designed for BGIN Block 13 sessions.
-=======
 [![License: MIT](https://img.shields.io/badge/License-MIT-yellow.svg)](https://opensource.org/licenses/MIT)
 [![Node.js Version](https://img.shields.io/badge/node-%3E%3D18.0.0-brightgreen)](https://nodejs.org/)
 [![TypeScript](https://img.shields.io/badge/TypeScript-007ACC?logo=typescript&logoColor=white)](https://www.typescriptlang.org/)
 [![React](https://img.shields.io/badge/React-20232A?logo=react&logoColor=61DAFB)](https://reactjs.org/)
 
 A privacy-preserving, multi-agent research platform for blockchain governance, inspired by Open WebUI and designed for BGIN Block 13 sessions. This project implements the principles outlined in the [BGIN Agentic Framework Archive Codex](https://sync.soulbis.com/s/bgin-agentic-framework-archive-codex) to create a sovereign, dignity-based, privacy-preserving AI agent ecosystem.
->>>>>>> de4255cc
 
 ## 🌟 Features
 
 ### 🤖 Three-Agent System
 - **Archive Agent** - Knowledge & RAG Systems (Blue theme)
-<<<<<<< HEAD
-- **Codex Agent** - Policy & Standards Management (Purple theme)  
-- **Discourse Agent** - Communications & Collaboration (Green theme)
-
-### 🏛️ Block 13 Sessions
-- Opening Keynote (Live - 189 participants)
-- Technical Standards (Active - 123 participants)
-- Regulatory Landscape (Active - 156 participants)
-- Privacy & Digital Rights (Upcoming - 87 participants)
-- Cross-Chain Governance (Planning - 98 participants)
-
-### 🔒 Privacy & Trust Features
-- DID-based identity management
-- Privacy level controls (Maximum/High/Selective/Minimal)
-- Trust network visualization
-- Anonymous researcher interactions
-- Privacy-preserving research platform
-=======
   - Document analysis and knowledge synthesis
   - Cross-session search and retrieval
   - Privacy-preserving knowledge management
@@ -63,7 +41,6 @@
 - **Trust Network Visualization**: Anonymous researcher interactions
 - **Privacy-Preserving Research Platform**: End-to-end encrypted communications
 - **Real-time Sovereignty Enforcement**: Continuous privacy compliance monitoring
->>>>>>> de4255cc
 
 ### ⚡ Open WebUI-Inspired Features
 - Model configuration panel
@@ -79,23 +56,15 @@
 - Node.js 18+ 
 - npm 9+
 - Git
-<<<<<<< HEAD
-=======
 - PostgreSQL (for production)
 - Redis (for caching)
->>>>>>> de4255cc
 
 ### Installation
 
 1. **Clone the repository**
 ```bash
-<<<<<<< HEAD
-git clone https://github.com/YOUR_USERNAME/bgin-multi-agent-interface.git
-cd bgin-multi-agent-interface
-=======
 git clone https://github.com/mitchuski/bgin-agents.git
 cd bgin-agents
->>>>>>> de4255cc
 ```
 
 2. **Install dependencies**
@@ -116,11 +85,7 @@
 
 5. **Access the interface**
 - Frontend: http://localhost:3000
-<<<<<<< HEAD
-- Backend API: http://localhost:3000
-=======
 - Backend API: http://localhost:3001
->>>>>>> de4255cc
 
 ## 🏗️ Architecture
 
@@ -128,14 +93,9 @@
 - **Framework**: React 18 with TypeScript
 - **Styling**: Tailwind CSS
 - **Icons**: Lucide React
-<<<<<<< HEAD
-- **State Management**: React Hooks + Context
-- **Build Tool**: Vite
-=======
 - **State Management**: React Hooks + Context + Zustand
 - **Build Tool**: Vite
 - **Real-time**: Socket.io Client
->>>>>>> de4255cc
 
 ### Backend (Node.js + TypeScript)
 - **Framework**: Express.js
@@ -143,18 +103,13 @@
 - **Authentication**: JWT + DID-based
 - **Real-time**: Socket.io
 - **AI Integration**: OpenAI, Anthropic, Ollama
-<<<<<<< HEAD
-=======
 - **Privacy**: End-to-end encryption, privacy-preserving analytics
->>>>>>> de4255cc
 
 ### Multi-Agent System
 - **Archive Agent**: Document analysis, knowledge synthesis, cross-session search
 - **Codex Agent**: Policy analysis, standards development, compliance checking
 - **Discourse Agent**: Forum integration, consensus building, community management
 
-<<<<<<< HEAD
-=======
 ### Privacy & Sovereignty Architecture
 Based on the [BGIN Agentic Framework Archive Codex](https://sync.soulbis.com/s/bgin-agentic-framework-archive-codex), this implementation features:
 
@@ -164,7 +119,6 @@
 - **Real-time Sovereignty Enforcement**: Continuous monitoring of privacy compliance
 - **Cryptoeconomic Verification**: Blockchain-based trust and verification systems
 
->>>>>>> de4255cc
 ## 🔧 Development
 
 ### Available Scripts
@@ -207,11 +161,6 @@
 ├── backend/                  # Node.js backend
 │   ├── src/
 │   │   ├── agents/           # Agent implementations
-<<<<<<< HEAD
-│   │   ├── routes/           # API routes
-│   │   ├── middleware/       # Express middleware
-│   │   ├── services/         # Business logic
-=======
 │   │   │   ├── archive/      # Archive Agent
 │   │   │   ├── codex/        # Codex Agent
 │   │   │   └── discourse/    # Discourse Agent
@@ -220,28 +169,16 @@
 │   │   ├── services/         # Business logic
 │   │   ├── privacy/          # Privacy-preserving systems
 │   │   ├── trust/            # Trust network systems
->>>>>>> de4255cc
 │   │   └── utils/            # Utilities
 │   └── package.json
 ├── database/                 # Database schemas
 ├── docs/                     # Documentation
-<<<<<<< HEAD
-└── scripts/                  # Setup scripts
-=======
 ├── scripts/                  # Setup scripts
 └── infrastructure/           # Deployment configurations
->>>>>>> de4255cc
 ```
 
 ## 🔐 Privacy & Security
 
-<<<<<<< HEAD
-- **DID-based Identity**: Decentralized identifier management
-- **Privacy Levels**: Configurable privacy controls
-- **Trust Networks**: Anonymous researcher interactions
-- **Data Encryption**: End-to-end encryption for sensitive data
-- **Audit Logging**: Comprehensive activity tracking
-=======
 ### Privacy Architecture
 - **DID-based Identity**: Decentralized identifier management using W3C standards
 - **Privacy Levels**: Configurable privacy controls (Maximum/High/Selective/Minimal)
@@ -255,23 +192,15 @@
 - **Input Validation**: Comprehensive input sanitization
 - **CORS Protection**: Cross-origin resource sharing controls
 - **Helmet Security**: Security headers and protections
->>>>>>> de4255cc
 
 ## 🌐 Integration
 
 ### External Services
-<<<<<<< HEAD
-- **Kwaai**: Privacy-preserving analytics
-- **Discourse**: Community forum integration
-- **OpenAI/Anthropic**: AI model integration
-- **Ollama**: Local AI model support
-=======
 - **Kwaai**: Privacy-preserving analytics and insights
 - **Discourse**: Community forum integration
 - **OpenAI/Anthropic**: AI model integration
 - **Ollama**: Local AI model support
 - **BGIN Systems**: Blockchain governance integration
->>>>>>> de4255cc
 
 ### API Endpoints
 - `GET /api/agents` - List available agents
@@ -279,11 +208,8 @@
 - `POST /api/chat` - Send message to agent
 - `GET /api/trust` - Trust network data
 - `POST /api/privacy` - Privacy settings
-<<<<<<< HEAD
-=======
 - `GET /api/synthesis` - Cross-session synthesis
 - `POST /api/auth` - Authentication endpoints
->>>>>>> de4255cc
 
 ## 📊 Monitoring
 
@@ -292,16 +218,6 @@
 - Trust network visualization
 - Privacy compliance tracking
 - Cross-session insights
-<<<<<<< HEAD
-
-## 🤝 Contributing
-
-1. Fork the repository
-2. Create a feature branch (`git checkout -b feature/amazing-feature`)
-3. Commit your changes (`git commit -m 'Add amazing feature'`)
-4. Push to the branch (`git push origin feature/amazing-feature`)
-5. Open a Pull Request
-=======
 - Sovereignty enforcement monitoring
 
 ## 🐳 Docker Deployment
@@ -337,7 +253,6 @@
 - Prettier for code formatting
 - Jest for testing
 - Privacy-preserving design patterns
->>>>>>> de4255cc
 
 ## 📄 License
 
@@ -345,18 +260,11 @@
 
 ## 🙏 Acknowledgments
 
-<<<<<<< HEAD
-- BGIN Community for governance research
-- Open WebUI for interface inspiration
-- Block 13 participants for feedback
-- Privacy-preserving technology community
-=======
 - **BGIN Community** for governance research and collaboration
 - **Open WebUI** for interface inspiration and design patterns
 - **Block 13 participants** for feedback and testing
 - **Privacy-preserving technology community** for foundational work
 - **Soul Sync** for the [BGIN Agentic Framework Archive Codex](https://sync.soulbis.com/s/bgin-agentic-framework-archive-codex) reference document
->>>>>>> de4255cc
 
 ## 📞 Support
 
@@ -364,12 +272,6 @@
 - Create an issue in this repository
 - Contact the BGIN community
 - Check the documentation in `/docs`
-<<<<<<< HEAD
-
----
-
-**Built with ❤️ for the BGIN Community**
-=======
 - Reference the [BGIN Agentic Framework Archive Codex](https://sync.soulbis.com/s/bgin-agentic-framework-archive-codex) for architectural guidance
 
 ## 🔗 References
@@ -383,5 +285,4 @@
 
 **Built with ❤️ for the BGIN Community**
 
-*This project implements the principles of distributed consciousness, privacy by design, dignity-based economics, and real-time sovereignty enforcement as outlined in the BGIN Agentic Framework Archive Codex.*
->>>>>>> de4255cc
+*This project implements the principles of distributed consciousness, privacy by design, dignity-based economics, and real-time sovereignty enforcement as outlined in the BGIN Agentic Framework Archive Codex.*